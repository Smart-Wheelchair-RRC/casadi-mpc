--- conflicted
+++ resolved
@@ -33,19 +33,11 @@
                 horizon=30,
                 # planning_time_step=0.5,
                 use_warm_start=True,
-<<<<<<< HEAD
-                linear_velocity_bounds=(-0.26,0.26),
-                angular_velocity_bounds=(-5,5),
-                # linear_acceleration_bounds=(-0.01,0.01),
-                # angular_acceleration_bounds=(-5,5),
-                sensor_radius=5,
-=======
                 planning_time_step=0.5,
                 linear_velocity_bounds=(-0.26, 0.26),
                 angular_velocity_bounds=(-5, 5),
                 linear_acceleration_bounds=(-0.1, 0.1),
                 angular_acceleration_bounds=(-5, 5),
->>>>>>> 2b7baaf8
             ),
             static_obstacles=[],
             dynamic_obstacles=[],
@@ -89,10 +81,6 @@
 
     def odom_callback(self, message: Odometry):
         # Update the agent's state with the current position and orientation
-<<<<<<< HEAD
-        self.environment.agent.states_matrix[:,1] = np.array(
-            [message.pose.pose.position.x, message.pose.pose.position.y, euler_from_quaternion([message.pose.pose.orientation.x,message.pose.pose.orientation.y,message.pose.pose.orientation.z,message.pose.pose.orientation.w])[2]]
-=======
         self.environment.agent.initial_state = np.array(
             [
                 message.pose.pose.position.x,
@@ -106,7 +94,6 @@
                     ]
                 )[2],
             ]
->>>>>>> 2b7baaf8
         )
         # self.environment.agent.reset(matrices_only=True)
 
